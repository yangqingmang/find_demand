#!/usr/bin/env python3
# -*- coding: utf-8 -*-
"""
需求挖掘分析工具 - 统一主入口文件
整合六大需求挖掘方法的完整执行入口
"""

import argparse
import sys
import os
from datetime import datetime
from typing import Dict, List, Any
from src.demand_mining.tools.multi_platform_keyword_discovery import MultiPlatformKeywordDiscovery
from src.utils.enhanced_features import (
        monitor_competitors, predict_keyword_trends, generate_seo_audit,
        batch_build_websites
    )
# 直接导入需求挖掘管理器组件
from src.demand_mining.managers import KeywordManager, DiscoveryManager, TrendManager
from src.utils.logger import setup_logger

# 添加src目录到Python路径
sys.path.insert(0, os.path.join(os.path.dirname(__file__), 'src'))


class IntegratedDemandMiningManager:
    """集成需求挖掘管理器 - 统一所有功能"""
    
    def __init__(self, config_path: str = None):
        self.config_path = config_path
        self.logger = setup_logger(__name__)
        
        # 初始化各个管理器
        # 初始化各个管理器
        self.keyword_manager = KeywordManager(config_path)
        self.discovery_manager = DiscoveryManager(config_path)
        self.trend_manager = TrendManager(config_path)
<<<<<<< HEAD

=======
        
        # 初始化新词检测器
        try:
            from src.demand_mining.analyzers.new_word_detector import NewWordDetector
            self.new_word_detector = NewWordDetector()
            self.new_word_detection_available = True
            print("✅ 新词检测器初始化成功")
        except ImportError as e:
            self.new_word_detector = None
            self.new_word_detection_available = False
            print(f"⚠️ 新词检测器初始化失败: {e}")
        
        self.enhanced_features_available = ENHANCED_FEATURES_AVAILABLE
        
>>>>>>> e3c10cb0
        print("🚀 集成需求挖掘管理器初始化完成")
        print("📊 已加载关键词管理器、发现管理器、趋势管理器")
        if self.new_word_detection_available:
            print("🔍 新词检测功能已启用")
    
    def analyze_keywords(self, input_file: str, output_dir: str = None) -> Dict[str, Any]:
        """分析关键词文件（包含新词检测）"""
        # 执行基础关键词分析
        result = self.keyword_manager.analyze(input_file, 'file', output_dir)
        
        # 添加新词检测
        if self.new_word_detection_available:
            try:
                print("🔍 正在进行新词检测...")
                
                # 读取关键词数据
                import pandas as pd
                df = pd.read_csv(input_file)
                
                # 执行新词检测
                new_word_results = self.new_word_detector.detect_new_words(df)
                
                # 将新词检测结果合并到分析结果中
                if 'keywords' in result:
                    for i, keyword_data in enumerate(result['keywords']):
                        if i < len(new_word_results):
                            # 添加新词检测信息
                            row = new_word_results.iloc[i]
                            keyword_data['new_word_detection'] = {
                                'is_new_word': bool(row.get('is_new_word', False)),
                                'new_word_score': float(row.get('new_word_score', 0)),
                                'new_word_grade': str(row.get('new_word_grade', 'D')),
                                'growth_rate_7d': float(row.get('growth_rate_7d', 0)),
                                'confidence_level': str(row.get('confidence_level', 'low'))
                            }
                            
                            # 如果是新词，增加机会分数加成
                            if row.get('is_new_word', False):
                                original_score = keyword_data.get('opportunity_score', 0)
                                new_word_bonus = row.get('new_word_score', 0) * 0.1  # 10%加成
                                keyword_data['opportunity_score'] = min(100, original_score + new_word_bonus)
                                keyword_data['new_word_bonus'] = new_word_bonus
                
                # 生成新词检测摘要
                new_words_count = len(new_word_results[new_word_results['is_new_word'] == True])
                high_confidence_count = len(new_word_results[new_word_results['confidence_level'] == 'high'])
                
                result['new_word_summary'] = {
                    'total_analyzed': len(new_word_results),
                    'new_words_detected': new_words_count,
                    'high_confidence_new_words': high_confidence_count,
                    'new_word_percentage': round(new_words_count / len(new_word_results) * 100, 1) if len(new_word_results) > 0 else 0
                }
                
                print(f"✅ 新词检测完成: 发现 {new_words_count} 个新词 ({high_confidence_count} 个高置信度)")
                
            except Exception as e:
                print(f"⚠️ 新词检测失败: {e}")
                result['new_word_summary'] = {
                    'error': str(e),
                    'new_words_detected': 0
                }
        
        return result
    
    def analyze_root_words(self, output_dir: str = None) -> Dict[str, Any]:
        """分析词根趋势"""
        try:
            from src.demand_mining.root_word_trends_analyzer import RootWordTrendsAnalyzer
            
            analyzer_output_dir = output_dir or "src/demand_mining/reports/root_word_trends"
            analyzer = RootWordTrendsAnalyzer(analyzer_output_dir)
            
            # 执行分析
            results = analyzer.analyze_all_root_words(timeframe="now 7-d", batch_size=5)
            
            # 转换为兼容格式
            return {
                'total_root_words': results.get('total_root_words', 0),
                'successful_analyses': results['summary'].get('successful_analyses', 0),
                'failed_analyses': results['summary'].get('failed_analyses', 0),
                'top_trending_words': results['summary'].get('top_trending_words', []),
                'declining_words': results['summary'].get('declining_words', []),
                'stable_words': results['summary'].get('stable_words', []),
                'output_path': analyzer_output_dir
            }
            
        except Exception as e:
            self.logger.error(f"词根趋势分析失败: {e}")
            return {
                'error': f'词根趋势分析失败: {e}',
                'total_root_words': 0,
                'successful_analyses': 0,
                'top_trending_words': []
            }
    
    def discover_keywords(self, search_terms: List[str], output_dir: str = None) -> Dict[str, Any]:
        """多平台关键词发现"""
        return self.discovery_manager.analyze(search_terms, output_dir)
    
    def run_unified_analysis(self, **kwargs) -> Dict[str, Any]:
        """运行统一分析流程"""
        analysis_type = kwargs.get('analysis_type', 'keywords')
        
        if analysis_type == 'keywords':
            return self._run_keyword_analysis(**kwargs)
        elif analysis_type == 'discovery':
            return self._run_keyword_discovery(**kwargs)
        elif analysis_type == 'root_trends':
            return self._run_root_trends_analysis(**kwargs)
        elif analysis_type == 'competitor':
            return self._run_competitor_analysis(**kwargs)
        else:
            raise ValueError(f"不支持的分析类型: {analysis_type}")
    
    def _run_keyword_analysis(self, **kwargs) -> Dict[str, Any]:
        """运行关键词分析"""
        input_file = kwargs.get('input_file')
        keywords = kwargs.get('keywords')
        output_dir = kwargs.get('output_dir')
        
        if input_file:
            return self.keyword_manager.analyze(input_file, 'file', output_dir)
        elif keywords:
            return self.keyword_manager.analyze(keywords, 'keywords', output_dir)
        else:
            raise ValueError("请提供输入文件或关键词列表")
    
    def _run_keyword_discovery(self, **kwargs) -> Dict[str, Any]:
        """运行关键词发现"""
        search_terms = kwargs.get('search_terms', ['AI tool', 'AI generator'])
        output_dir = kwargs.get('output_dir')
        
        return self.discovery_manager.analyze(search_terms, output_dir)
    
    def _run_root_trends_analysis(self, **kwargs) -> Dict[str, Any]:
        """运行词根趋势分析"""
        output_dir = kwargs.get('output_dir')
        from src.utils.constants import GOOGLE_TRENDS_CONFIG
        timeframe = kwargs.get('timeframe', GOOGLE_TRENDS_CONFIG['default_timeframe'].replace('today ', ''))
        batch_size = kwargs.get('batch_size', 5)
        
        return self.trend_manager.analyze(
            'root_trends',
            timeframe=timeframe,
            batch_size=batch_size,
            output_dir=output_dir
        )
    
    @staticmethod
    def _run_competitor_analysis(**kwargs) -> Dict[str, Any]:
        """运行竞品分析"""
        
        try:
            sites = kwargs.get('sites', ['canva.com', 'midjourney.com'])
            output_dir = kwargs.get('output_dir')
            
            return monitor_competitors(sites, output_dir)
        except Exception as e:
            return {'error': f'竞品分析失败: {e}'}
    
    def generate_daily_report(self, date: str = None) -> str:
        """生成日报"""
        report_date = date or datetime.now().strftime("%Y-%m-%d")
        report_path = f"src/demand_mining/reports/daily_report_{report_date}.txt"
        
        try:
            with open(report_path, 'w', encoding='utf-8') as f:
                f.write(f"需求挖掘日报 - {report_date}\n")
                f.write("=" * 50 + "\n\n")
                
                # 获取各管理器统计
                stats = self.get_manager_stats()
                for manager_name, manager_stats in stats.items():
                    f.write(f"{manager_name}:\n")
                    if isinstance(manager_stats, dict):
                        for key, value in manager_stats.items():
                            f.write(f"  {key}: {value}\n")
                    else:
                        f.write(f"  状态: {manager_stats}\n")
                    f.write("\n")
            
            return report_path
        except Exception as e:
            return f"报告生成失败: {e}"

    def get_manager_stats(self) -> Dict[str, Any]:
        """获取所有管理器的统计信息"""
        return {
            'keyword_manager': self.keyword_manager.get_stats(),
            'discovery_manager': self.discovery_manager.get_discovery_stats(),
            'trend_manager': self.trend_manager.get_stats(),
        }


def print_quiet_summary(result):
    """静默模式下的简要结果显示"""
    print("\n🎯 需求挖掘分析结果摘要:")
    print(f"   • 关键词总数: {result.get('total_keywords', 0)}")
    print(f"   • 高机会关键词: {result.get('market_insights', {}).get('high_opportunity_count', 0)}")
    print(f"   • 平均机会分数: {result.get('market_insights', {}).get('avg_opportunity_score', 0)}")
    
    # 显示Top 3关键词
    top_keywords = result.get('market_insights', {}).get('top_opportunities', [])[:3]
    if top_keywords:
        print("\n🏆 Top 3 机会关键词:")
        for i, kw in enumerate(top_keywords):
            intent_desc = kw.get('intent', {}).get('intent_description', '未知')
            score = kw.get('opportunity_score', 0)
            print(f"   {i+1}. {kw['keyword']} (机会分数: {score}, 意图: {intent_desc})")


def main():
    """主函数 - 提供统一的执行入口"""
    
    print("🔍 需求挖掘分析工具 v2.0")
    print("整合六大需求挖掘方法的智能分析系统")
    print("=" * 60)
    
    # 解析命令行参数
    parser = argparse.ArgumentParser(
        description='需求挖掘分析工具 - 整合六大挖掘方法',
        formatter_class=argparse.RawDescriptionHelpFormatter,
        epilog="""
🎯 六大需求挖掘方法:
  1. 基于词根关键词拓展 (52个核心词根)
  2. 基于SEO大站流量分析 (8个竞品网站)
  3. 搜索引擎下拉推荐
  4. 循环挖掘法
  5. 付费广告关键词分析
  6. 收入排行榜分析

📋 使用示例:
  # 分析关键词文件
  python main.py --input data/keywords.csv
  
  # 分析单个关键词
  python main.py --keywords "ai generator" "ai converter"
  
  # 多平台关键词发现
  python main.py --discover "AI image generator" "AI writing tool"
  
  # 使用默认搜索词进行多平台发现
  python main.py --discover default
  
  # 生成分析报告
  python main.py --report

  # 静默模式分析
  python main.py --input data/keywords.csv --quiet

🚀 增强功能示例:
  # 监控竞品关键词变化
  python main.py --monitor-competitors --sites canva.com midjourney.com

  # 预测关键词趋势
  python main.py --predict-trends --timeframe 30d

  # SEO审计
  python main.py --seo-audit --domain your-site.com --keywords "ai tool" "ai generator"

  # 批量生成网站
  python main.py --build-websites --top-keywords 5
        """
    )
    
    # 输入方式选择 - 修改为非必需，支持默认词根分析
    input_group = parser.add_mutually_exclusive_group(required=False)
    input_group.add_argument('--input', help='输入CSV文件路径')
    input_group.add_argument('--keywords', nargs='+', help='直接输入关键词（可以是多个）')
    input_group.add_argument('--discover', nargs='+', help='多平台关键词发现（可指定搜索词汇）')
    input_group.add_argument('--report', action='store_true', help='生成今日分析报告')
    
    # 增强功能组
    enhanced_group = parser.add_argument_group('增强功能')
    enhanced_group.add_argument('--monitor-competitors', action='store_true', help='监控竞品关键词变化')
    enhanced_group.add_argument('--sites', nargs='+', help='竞品网站列表')
    enhanced_group.add_argument('--predict-trends', action='store_true', help='预测关键词趋势')
    enhanced_group.add_argument('--timeframe', default='30d', help='预测时间范围')
    enhanced_group.add_argument('--seo-audit', action='store_true', help='生成SEO优化建议')
    enhanced_group.add_argument('--domain', help='要审计的域名')
    enhanced_group.add_argument('--build-websites', action='store_true', help='批量生成网站')
    enhanced_group.add_argument('--top-keywords', type=int, default=10, help='使用前N个关键词')
    
    # 其他参数
    parser.add_argument('--output', default='src/demand_mining/reports', help='输出目录')
    parser.add_argument('--config', help='配置文件路径')
    parser.add_argument('--quiet', '-q', action='store_true', help='静默模式，只显示最终结果')
    parser.add_argument('--verbose', '-v', action='store_true', help='详细模式，显示所有中间过程')
    parser.add_argument('--stats', action='store_true', help='显示管理器统计信息')
    
    args = parser.parse_args()
    
    # 显示分析参数
    if not args.quiet:
        if args.input:
            print(f"📁 输入文件: {args.input}")
        elif args.keywords:
            print(f"🔤 分析关键词: {', '.join(args.keywords)}")
        elif args.report:
            print("📊 生成今日分析报告")
        print(f"📂 输出目录: {args.output}")
        print("")
    
    try:
        # 创建集成需求挖掘管理器
        manager = IntegratedDemandMiningManager(args.config)
        
        # 显示管理器统计信息
        if args.stats:
            stats = manager.get_manager_stats()
            print("\n📊 管理器统计信息:")
            for manager_name, manager_stats in stats.items():
                if isinstance(manager_stats, dict):
                    print(f"\n{manager_name}:")
                    for key, value in manager_stats.items():
                        print(f"  {key}: {value}")
                else:
                    print(f"{manager_name}: {manager_stats}")
            return
        
        if args.input:
            # 分析关键词文件
            if not args.quiet:
                print("🚀 开始分析关键词文件...")
            
            result = manager.analyze_keywords(args.input, args.output)
            
            # 显示结果
            if args.quiet:
                print_quiet_summary(result)
            else:
                print(f"\n🎉 分析完成! 共分析 {result['total_keywords']} 个关键词")
                print(f"📊 高机会关键词: {result['market_insights']['high_opportunity_count']} 个")
                print(f"📈 平均机会分数: {result['market_insights']['avg_opportunity_score']}")
                
                # 显示新词检测摘要
                if 'new_word_summary' in result and result['new_word_summary'].get('new_words_detected', 0) > 0:
                    summary = result['new_word_summary']
                    print(f"🔍 新词检测: 发现 {summary['new_words_detected']} 个新词 ({summary['new_word_percentage']}%)")
                    print(f"   高置信度新词: {summary['high_confidence_new_words']} 个")
                
                # 显示Top 5关键词
                top_keywords = result['market_insights']['top_opportunities'][:5]
                if top_keywords:
                    print("\n🏆 Top 5 机会关键词:")
                    for i, kw in enumerate(top_keywords, 1):
                        intent_desc = kw['intent']['intent_description']
                        score = kw['opportunity_score']
                        new_word_info = ""
                        if 'new_word_detection' in kw and kw['new_word_detection']['is_new_word']:
                            new_word_grade = kw['new_word_detection']['new_word_grade']
                            new_word_info = f" [新词-{new_word_grade}级]"
                        print(f"   {i}. {kw['keyword']} (分数: {score}, 意图: {intent_desc}){new_word_info}")
        
        elif args.keywords:
            # 分析单个关键词
            if not args.quiet:
                print("🚀 开始分析输入的关键词...")
            
            # 创建临时CSV文件
            import pandas as pd
            import tempfile
            
            temp_df = pd.DataFrame([{'query': kw} for kw in args.keywords])
            with tempfile.NamedTemporaryFile(mode='w', suffix='.csv', delete=False, encoding='utf-8') as f:
                temp_df.to_csv(f.name, index=False)
                temp_file = f.name
            
            try:
                result = manager.analyze_keywords(temp_file, args.output)
                
                # 显示结果
                if args.quiet:
                    print_quiet_summary(result)
                else:
                    print(f"\n🎉 分析完成! 共分析 {len(args.keywords)} 个关键词")
                    
                    # 显示每个关键词的结果
                    print("\n📋 关键词分析结果:")
                    for kw_result in result['keywords']:
                        keyword = kw_result['keyword']
                        score = kw_result['opportunity_score']
                        intent = kw_result['intent']['intent_description']
                        print(f"   • {keyword}: 机会分数 {score}, 意图: {intent}")
            finally:
                # 清理临时文件
                os.unlink(temp_file)
        
        elif args.discover:
            # 多平台关键词发现
            search_terms = args.discover if args.discover != ['default'] else ['AI tool', 'AI generator', 'AI assistant']
            
            if not args.quiet:
                print("🔍 开始多平台关键词发现...")
                print(f"📊 搜索词汇: {', '.join(search_terms)}")
            
            try:
                # 导入多平台发现工具

                
                # 创建发现工具
                discoverer = MultiPlatformKeywordDiscovery()
                
                # 执行发现
                df = discoverer.discover_all_platforms(search_terms)


                if not df.empty:
                    # 分析趋势
                    analysis = discoverer.analyze_keyword_trends(df)
                    
                    # 保存结果
                    output_dir = os.path.join(args.output, 'multi_platform_discovery')
                    csv_path, json_path = discoverer.save_results(df, analysis, output_dir)
                    
                    if args.quiet:
                        # 静默模式显示
                        print(f"\n🎯 多平台关键词发现结果:")
                        print(f"   • 发现关键词: {analysis['total_keywords']} 个")
                        print(f"   • 平台分布: {analysis['platform_distribution']}")
                        
                        # 显示Top 3关键词
                        top_keywords = analysis['top_keywords_by_score'][:3]
                        if top_keywords:
                            print("\n🏆 Top 3 热门关键词:")
                            for i, kw in enumerate(top_keywords, 1):
                                print(f"   {i}. {kw['keyword']} (评分: {kw['score']}, 来源: {kw['platform']})")
                    else:
                        # 详细模式显示
                        print(f"\n🎉 多平台关键词发现完成!")
                        print(f"📊 发现 {analysis['total_keywords']} 个关键词")
                        print(f"🌐 平台分布: {analysis['platform_distribution']}")
                        
                        print(f"\n🏆 热门关键词:")
                        for i, kw in enumerate(analysis['top_keywords_by_score'][:5], 1):
                            print(f"  {i}. {kw['keyword']} (评分: {kw['score']}, 来源: {kw['platform']})")
                    
                    print(f"\n📁 结果已保存:")
                    print(f"  CSV: {csv_path}")
                    print(f"  JSON: {json_path}")
                    
                    # 询问是否要立即分析发现的关键词
                    if not args.quiet:
                        user_input = input("\n🤔 是否要立即分析这些关键词的意图和市场机会? (y/n): ")
                        if user_input.lower() in ['y', 'yes', '是']:
                            print("🔄 开始分析发现的关键词...")
                            result = manager.analyze_keywords(csv_path, args.output)
                            print(f"✅ 关键词分析完成! 共分析 {result['total_keywords']} 个关键词")
                            print(f"📊 高机会关键词: {result['market_insights']['high_opportunity_count']} 个")
                else:
                    print("⚠️ 未发现任何关键词，请检查网络连接或调整搜索参数")
                    
            except ImportError as e:
                print(f"❌ 导入多平台发现工具失败: {e}")
                print("请确保所有依赖已正确安装")
            except Exception as e:
                print(f"❌ 多平台关键词发现失败: {e}")
                if args.verbose:
                    import traceback
                    traceback.print_exc()
        
        elif args.monitor_competitors:
            # 竞品监控
            sites = args.sites or ['canva.com', 'midjourney.com', 'openai.com']
            if not args.quiet:
                print(f"🔍 开始监控 {len(sites)} 个竞品网站...")
            
            result = monitor_competitors(sites, args.output)
            print(f"✅ 竞品监控完成: 分析了 {len(result['competitors'])} 个竞品")
            
            if not args.quiet:
                print("\n📊 监控结果摘要:")
                for comp in result['competitors'][:3]:
                    print(f"  • {comp['site']}: {comp['new_keywords_count']} 个新关键词")
        
        elif args.predict_trends:
            # 趋势预测
            if not args.quiet:
                print(f"📈 开始预测未来 {args.timeframe} 的关键词趋势...")
            
            result = predict_keyword_trends(args.timeframe, args.output)
            print(f"✅ 趋势预测完成: 预测了 {len(result['rising_keywords'])} 个上升关键词")
            
            if not args.quiet:
                print("\n📈 趋势预测摘要:")
                for kw in result['rising_keywords'][:3]:
                    print(f"  📈 {kw['keyword']}: {kw['predicted_growth']} (置信度: {kw['confidence']:.0%})")
        
        elif args.seo_audit:
            # SEO审计
            if not args.domain:
                print("❌ 请指定要审计的域名 (--domain)")
                return
            
            if not args.quiet:
                print(f"🔍 开始SEO审计: {args.domain}")
            
            result = generate_seo_audit(args.domain, args.keywords)
            print(f"✅ SEO审计完成: 发现 {len(result['keyword_opportunities'])} 个关键词机会")
            
            if not args.quiet:
                print("\n🎯 SEO优化建议:")
                for gap in result['content_gaps'][:3]:
                    print(f"  • {gap}")
        
        elif args.build_websites:
            # 批量建站
            if not args.quiet:
                print(f"🏗️ 开始批量生成 {args.top_keywords} 个网站...")
            
            result = batch_build_websites(args.top_keywords, args.output)
            print(f"✅ 批量建站完成: 成功构建 {result['successful_builds']} 个网站")
            
            if not args.quiet:
                print("\n🌐 构建的网站:")
                for site in result['websites'][:3]:
                    print(f"  • {site['keyword']}: {site['domain_suggestion']}")
        
        elif args.report:
            # 生成分析报告
            if not args.quiet:
                print("📊 生成今日分析报告...")
            
            report_path = manager.generate_daily_report()
            print(f"✅ 报告已生成: {report_path}")
        
        else:
            # 默认：使用51个词根进行趋势分析
            if not args.quiet:
                print("🌱 开始使用51个词根进行趋势分析...")
            
            result = manager.analyze_root_words(args.output)
            
            # 显示结果
            if args.quiet:
                print_quiet_summary(result)
            else:
                print(f"\n🎉 词根趋势分析完成! 共分析 {result.get('total_root_words', 0)} 个词根")
                print(f"📊 成功分析: {result.get('successful_analyses', 0)} 个")
                print(f"📈 上升趋势词根: {len(result.get('top_trending_words', []))}")
                
                # 显示Top 5词根
                top_words = result.get('top_trending_words', [])[:5]
                if top_words:
                    print("\n🏆 Top 5 热门词根:")
                    for i, word_data in enumerate(top_words, 1):
                        print(f"   {i}. {word_data['word']}: 平均兴趣度 {word_data['average_interest']:.1f}")
        
        print(f"\n📁 详细结果已保存到 {args.output} 目录")
        
    except KeyboardInterrupt:
        print("\n⚠️ 分析被用户中断")
        sys.exit(1)
    except Exception as e:
        print(f"❌ 分析过程中出现错误: {str(e)}")
        if args.verbose:
            import traceback
            traceback.print_exc()
        sys.exit(1)


if __name__ == "__main__":
    main()<|MERGE_RESOLUTION|>--- conflicted
+++ resolved
@@ -35,9 +35,6 @@
         self.keyword_manager = KeywordManager(config_path)
         self.discovery_manager = DiscoveryManager(config_path)
         self.trend_manager = TrendManager(config_path)
-<<<<<<< HEAD
-
-=======
         
         # 初始化新词检测器
         try:
@@ -49,32 +46,31 @@
             self.new_word_detector = None
             self.new_word_detection_available = False
             print(f"⚠️ 新词检测器初始化失败: {e}")
-        
+
         self.enhanced_features_available = ENHANCED_FEATURES_AVAILABLE
         
->>>>>>> e3c10cb0
         print("🚀 集成需求挖掘管理器初始化完成")
         print("📊 已加载关键词管理器、发现管理器、趋势管理器")
         if self.new_word_detection_available:
             print("🔍 新词检测功能已启用")
-    
+
     def analyze_keywords(self, input_file: str, output_dir: str = None) -> Dict[str, Any]:
         """分析关键词文件（包含新词检测）"""
         # 执行基础关键词分析
         result = self.keyword_manager.analyze(input_file, 'file', output_dir)
-        
+
         # 添加新词检测
         if self.new_word_detection_available:
             try:
                 print("🔍 正在进行新词检测...")
-                
+
                 # 读取关键词数据
                 import pandas as pd
                 df = pd.read_csv(input_file)
-                
+
                 # 执行新词检测
                 new_word_results = self.new_word_detector.detect_new_words(df)
-                
+
                 # 将新词检测结果合并到分析结果中
                 if 'keywords' in result:
                     for i, keyword_data in enumerate(result['keywords']):
@@ -88,34 +84,34 @@
                                 'growth_rate_7d': float(row.get('growth_rate_7d', 0)),
                                 'confidence_level': str(row.get('confidence_level', 'low'))
                             }
-                            
+
                             # 如果是新词，增加机会分数加成
                             if row.get('is_new_word', False):
                                 original_score = keyword_data.get('opportunity_score', 0)
                                 new_word_bonus = row.get('new_word_score', 0) * 0.1  # 10%加成
                                 keyword_data['opportunity_score'] = min(100, original_score + new_word_bonus)
                                 keyword_data['new_word_bonus'] = new_word_bonus
-                
+
                 # 生成新词检测摘要
                 new_words_count = len(new_word_results[new_word_results['is_new_word'] == True])
                 high_confidence_count = len(new_word_results[new_word_results['confidence_level'] == 'high'])
-                
+
                 result['new_word_summary'] = {
                     'total_analyzed': len(new_word_results),
                     'new_words_detected': new_words_count,
                     'high_confidence_new_words': high_confidence_count,
                     'new_word_percentage': round(new_words_count / len(new_word_results) * 100, 1) if len(new_word_results) > 0 else 0
                 }
-                
+
                 print(f"✅ 新词检测完成: 发现 {new_words_count} 个新词 ({high_confidence_count} 个高置信度)")
-                
+
             except Exception as e:
                 print(f"⚠️ 新词检测失败: {e}")
                 result['new_word_summary'] = {
                     'error': str(e),
                     'new_words_detected': 0
                 }
-        
+
         return result
     
     def analyze_root_words(self, output_dir: str = None) -> Dict[str, Any]:
@@ -336,7 +332,7 @@
     enhanced_group.add_argument('--domain', help='要审计的域名')
     enhanced_group.add_argument('--build-websites', action='store_true', help='批量生成网站')
     enhanced_group.add_argument('--top-keywords', type=int, default=10, help='使用前N个关键词')
-    
+
     # 其他参数
     parser.add_argument('--output', default='src/demand_mining/reports', help='输出目录')
     parser.add_argument('--config', help='配置文件路径')
@@ -394,7 +390,7 @@
                     summary = result['new_word_summary']
                     print(f"🔍 新词检测: 发现 {summary['new_words_detected']} 个新词 ({summary['new_word_percentage']}%)")
                     print(f"   高置信度新词: {summary['high_confidence_new_words']} 个")
-                
+
                 # 显示Top 5关键词
                 top_keywords = result['market_insights']['top_opportunities'][:5]
                 if top_keywords:
@@ -571,7 +567,7 @@
                 print("\n🌐 构建的网站:")
                 for site in result['websites'][:3]:
                     print(f"  • {site['keyword']}: {site['domain_suggestion']}")
-        
+
         elif args.report:
             # 生成分析报告
             if not args.quiet:
